##### IRISH #####

<<<<<<< HEAD
>>> Accuracy on average: 90.57%

>> Detection of 1000 single words (average length: 8 chars)
Accuracy: 81.20%
Erroneously classified as ENGLISH: 1.50%, YORUBA: 1.10%, LATIN: 1.10%, FRENCH: 0.90%, ICELANDIC: 0.90%, ITALIAN: 0.90%, WELSH: 0.80%, TURKISH: 0.80%, BOKMAL: 0.70%, FINNISH: 0.60%, GERMAN: 0.60%, SOMALI: 0.50%, TAGALOG: 0.50%, PORTUGUESE: 0.50%, SWAHILI: 0.50%, SHONA: 0.50%, CATALAN: 0.50%, HUNGARIAN: 0.50%, TSONGA: 0.40%, KLINGON: 0.40%, VIETNAMESE: 0.40%, SWEDISH: 0.40%, SPANISH: 0.40%, ROMANIAN: 0.30%, SLOVAK: 0.30%, TSWANA: 0.30%, SOTHO: 0.30%, DUTCH: 0.30%, DANISH: 0.20%, AFRIKAANS: 0.20%, ESPERANTO: 0.20%, CZECH: 0.20%, BASQUE: 0.10%, POLISH: 0.10%, GANDA: 0.10%, ESTONIAN: 0.10%, CROATIAN: 0.10%, LATVIAN: 0.10%, INDONESIAN: 0.10%, MALAY: 0.10%, NYNORSK: 0.10%, ALBANIAN: 0.10%, ZULU: 0.10%

>> Detection of 1000 word pairs (average length: 16 chars)
Accuracy: 94.30%
Erroneously classified as ENGLISH: 1.90%, LATIN: 0.80%, YORUBA: 0.50%, ITALIAN: 0.30%, WELSH: 0.30%, FRENCH: 0.30%, SPANISH: 0.20%, KLINGON: 0.20%, SHONA: 0.10%, GERMAN: 0.10%, BASQUE: 0.10%, HUNGARIAN: 0.10%, BOKMAL: 0.10%, DUTCH: 0.10%, TURKISH: 0.10%, PORTUGUESE: 0.10%, SLOVAK: 0.10%, DANISH: 0.10%, TSONGA: 0.10%, SWAHILI: 0.10%
=======
>>> Accuracy on average: 90.60%

>> Detection of 1000 single words (average length: 8 chars)
Accuracy: 81.30%
Erroneously classified as ENGLISH: 1.50%, YORUBA: 1.10%, LATIN: 1.10%, FRENCH: 0.90%, ICELANDIC: 0.90%, WELSH: 0.90%, ITALIAN: 0.90%, TURKISH: 0.80%, BOKMAL: 0.70%, FINNISH: 0.60%, GERMAN: 0.60%, SOMALI: 0.50%, TAGALOG: 0.50%, PORTUGUESE: 0.50%, SWAHILI: 0.50%, SHONA: 0.50%, CATALAN: 0.50%, HUNGARIAN: 0.50%, TSONGA: 0.40%, VIETNAMESE: 0.40%, SWEDISH: 0.40%, SPANISH: 0.40%, ROMANIAN: 0.30%, SLOVAK: 0.30%, TSWANA: 0.30%, SOTHO: 0.30%, DUTCH: 0.30%, ZULU: 0.20%, DANISH: 0.20%, AFRIKAANS: 0.20%, ESPERANTO: 0.20%, CZECH: 0.20%, BASQUE: 0.10%, POLISH: 0.10%, GANDA: 0.10%, ESTONIAN: 0.10%, BOSNIAN: 0.10%, CROATIAN: 0.10%, LATVIAN: 0.10%, INDONESIAN: 0.10%, MALAY: 0.10%, NYNORSK: 0.10%, ALBANIAN: 0.10%

>> Detection of 1000 word pairs (average length: 16 chars)
Accuracy: 94.30%
Erroneously classified as ENGLISH: 1.90%, LATIN: 0.80%, YORUBA: 0.50%, ITALIAN: 0.30%, WELSH: 0.30%, FRENCH: 0.30%, SPANISH: 0.20%, TSONGA: 0.20%, SHONA: 0.10%, GERMAN: 0.10%, BASQUE: 0.10%, HUNGARIAN: 0.10%, BOKMAL: 0.10%, DUTCH: 0.10%, TURKISH: 0.10%, PORTUGUESE: 0.10%, SLOVAK: 0.10%, DANISH: 0.10%, SWAHILI: 0.10%, NYNORSK: 0.10%
>>>>>>> 28a5eb03

>> Detection of 1000 sentences (average length: 113 chars)
Accuracy: 96.20%
Erroneously classified as ENGLISH: 2.00%, YORUBA: 0.50%, ESPERANTO: 0.30%, WELSH: 0.30%, SPANISH: 0.20%, LATIN: 0.20%, TSONGA: 0.10%, SLOVAK: 0.10%, SHONA: 0.10%

>> Exact values: 90.56666666666666 81.2 94.3 96.2<|MERGE_RESOLUTION|>--- conflicted
+++ resolved
@@ -1,16 +1,5 @@
 ##### IRISH #####
 
-<<<<<<< HEAD
->>> Accuracy on average: 90.57%
-
->> Detection of 1000 single words (average length: 8 chars)
-Accuracy: 81.20%
-Erroneously classified as ENGLISH: 1.50%, YORUBA: 1.10%, LATIN: 1.10%, FRENCH: 0.90%, ICELANDIC: 0.90%, ITALIAN: 0.90%, WELSH: 0.80%, TURKISH: 0.80%, BOKMAL: 0.70%, FINNISH: 0.60%, GERMAN: 0.60%, SOMALI: 0.50%, TAGALOG: 0.50%, PORTUGUESE: 0.50%, SWAHILI: 0.50%, SHONA: 0.50%, CATALAN: 0.50%, HUNGARIAN: 0.50%, TSONGA: 0.40%, KLINGON: 0.40%, VIETNAMESE: 0.40%, SWEDISH: 0.40%, SPANISH: 0.40%, ROMANIAN: 0.30%, SLOVAK: 0.30%, TSWANA: 0.30%, SOTHO: 0.30%, DUTCH: 0.30%, DANISH: 0.20%, AFRIKAANS: 0.20%, ESPERANTO: 0.20%, CZECH: 0.20%, BASQUE: 0.10%, POLISH: 0.10%, GANDA: 0.10%, ESTONIAN: 0.10%, CROATIAN: 0.10%, LATVIAN: 0.10%, INDONESIAN: 0.10%, MALAY: 0.10%, NYNORSK: 0.10%, ALBANIAN: 0.10%, ZULU: 0.10%
-
->> Detection of 1000 word pairs (average length: 16 chars)
-Accuracy: 94.30%
-Erroneously classified as ENGLISH: 1.90%, LATIN: 0.80%, YORUBA: 0.50%, ITALIAN: 0.30%, WELSH: 0.30%, FRENCH: 0.30%, SPANISH: 0.20%, KLINGON: 0.20%, SHONA: 0.10%, GERMAN: 0.10%, BASQUE: 0.10%, HUNGARIAN: 0.10%, BOKMAL: 0.10%, DUTCH: 0.10%, TURKISH: 0.10%, PORTUGUESE: 0.10%, SLOVAK: 0.10%, DANISH: 0.10%, TSONGA: 0.10%, SWAHILI: 0.10%
-=======
 >>> Accuracy on average: 90.60%
 
 >> Detection of 1000 single words (average length: 8 chars)
@@ -20,10 +9,9 @@
 >> Detection of 1000 word pairs (average length: 16 chars)
 Accuracy: 94.30%
 Erroneously classified as ENGLISH: 1.90%, LATIN: 0.80%, YORUBA: 0.50%, ITALIAN: 0.30%, WELSH: 0.30%, FRENCH: 0.30%, SPANISH: 0.20%, TSONGA: 0.20%, SHONA: 0.10%, GERMAN: 0.10%, BASQUE: 0.10%, HUNGARIAN: 0.10%, BOKMAL: 0.10%, DUTCH: 0.10%, TURKISH: 0.10%, PORTUGUESE: 0.10%, SLOVAK: 0.10%, DANISH: 0.10%, SWAHILI: 0.10%, NYNORSK: 0.10%
->>>>>>> 28a5eb03
 
 >> Detection of 1000 sentences (average length: 113 chars)
 Accuracy: 96.20%
 Erroneously classified as ENGLISH: 2.00%, YORUBA: 0.50%, ESPERANTO: 0.30%, WELSH: 0.30%, SPANISH: 0.20%, LATIN: 0.20%, TSONGA: 0.10%, SLOVAK: 0.10%, SHONA: 0.10%
 
->> Exact values: 90.56666666666666 81.2 94.3 96.2+>> Exact values: 90.60000000000001 81.3 94.3 96.2