--- conflicted
+++ resolved
@@ -1,20 +1,5 @@
 ##### SLOVAK #####
 
-<<<<<<< HEAD
->>> Accuracy on average: 84.33%
-
->> Detection of 1000 single words (average length: 8 chars)
-Accuracy: 64.00%
-Erroneously classified as CZECH: 15.20%, SLOVENE: 2.80%, CROATIAN: 1.70%, BOSNIAN: 1.40%, KLINGON: 1.40%, ENGLISH: 0.80%, LATIN: 0.80%, TURKISH: 0.80%, POLISH: 0.70%, HUNGARIAN: 0.60%, GERMAN: 0.60%, SWAHILI: 0.60%, SHONA: 0.50%, BASQUE: 0.50%, SOTHO: 0.40%, YORUBA: 0.40%, ROMANIAN: 0.40%, AFRIKAANS: 0.40%, PORTUGUESE: 0.40%, ESPERANTO: 0.40%, XHOSA: 0.30%, SPANISH: 0.30%, TSWANA: 0.30%, FRENCH: 0.30%, MALAY: 0.30%, BOKMAL: 0.30%, LATVIAN: 0.30%, FINNISH: 0.30%, ALBANIAN: 0.30%, NYNORSK: 0.20%, ICELANDIC: 0.20%, ZULU: 0.20%, TSONGA: 0.20%, GANDA: 0.20%, DANISH: 0.20%, SOMALI: 0.20%, SWEDISH: 0.20%, CATALAN: 0.20%, ESTONIAN: 0.20%, ITALIAN: 0.20%, TAGALOG: 0.10%, LITHUANIAN: 0.10%, IRISH: 0.10%
-
->> Detection of 1000 word pairs (average length: 16 chars)
-Accuracy: 90.10%
-Erroneously classified as CZECH: 6.50%, SLOVENE: 0.40%, BOSNIAN: 0.40%, YORUBA: 0.40%, CROATIAN: 0.30%, ENGLISH: 0.20%, KLINGON: 0.20%, CATALAN: 0.20%, POLISH: 0.20%, ALBANIAN: 0.10%, INDONESIAN: 0.10%, BASQUE: 0.10%, WELSH: 0.10%, SPANISH: 0.10%, PORTUGUESE: 0.10%, ITALIAN: 0.10%, LATIN: 0.10%, LATVIAN: 0.10%, HUNGARIAN: 0.10%, ESPERANTO: 0.10%
-
->> Detection of 1000 sentences (average length: 101 chars)
-Accuracy: 98.90%
-Erroneously classified as CZECH: 0.80%, KLINGON: 0.10%, POLISH: 0.10%, SLOVENE: 0.10%
-=======
 >>> Accuracy on average: 84.50%
 
 >> Detection of 1000 single words (average length: 8 chars)
@@ -28,6 +13,5 @@
 >> Detection of 1000 sentences (average length: 101 chars)
 Accuracy: 99.00%
 Erroneously classified as CZECH: 0.80%, POLISH: 0.10%, SLOVENE: 0.10%
->>>>>>> 28a5eb03
 
->> Exact values: 84.33333333333334 64.0 90.10000000000001 98.9+>> Exact values: 84.5 64.3 90.2 99.0