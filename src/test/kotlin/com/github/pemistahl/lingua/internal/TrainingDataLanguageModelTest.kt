--- conflicted
+++ resolved
@@ -28,11 +28,7 @@
         These sentences are intended for testing purposes.
         Do not use them in production!
         By the way, they consist of 23 words in total.
-<<<<<<< HEAD
-        """.toLowerCase(Locale.ROOT).trimIndent()
-=======
         """.lowercase().trimIndent()
->>>>>>> 84280142
 
     private val keyMapper = { entry: Map.Entry<String, Any> -> Ngram(entry.key) }
 
