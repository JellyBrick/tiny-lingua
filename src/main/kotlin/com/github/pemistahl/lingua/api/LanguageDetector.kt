--- conflicted
+++ resolved
@@ -159,11 +159,7 @@
     }
 
     internal fun cleanUpInputText(text: String): String {
-<<<<<<< HEAD
-        return text.trim().toLowerCase(Locale.ROOT)
-=======
         return text.trim().lowercase()
->>>>>>> 84280142
             .replace(PUNCTUATION, "")
             .replace(NUMBERS, "")
             .replace(MULTIPLE_WHITESPACE, " ")
@@ -383,11 +379,7 @@
                 }
             }
         }
-<<<<<<< HEAD
         return probabilitiesSum
-=======
-        return probabilities.sumOf { ln(it) }
->>>>>>> 84280142
     }
 
     internal fun lookUpNgramProbability(
